--- conflicted
+++ resolved
@@ -13,12 +13,6 @@
 from datetime import datetime
 from importlib import import_module
 
-<<<<<<< HEAD
-# Initialize console and storage
-=======
-
-# Initialize console and storages
->>>>>>> 310a102c
 console = Console()
 storage = TaskStorage()
 context_storage = ContextStorage()
@@ -49,13 +43,9 @@
 @click.option('--tag', '-t', multiple=True, help='Add tags to task')
 @click.option('--attach', '-f', multiple=True, help='Attach file(s)')
 @click.option('--link', '-l', multiple=True, help='Attach URL(s)')
-<<<<<<< HEAD
 @click.option("--due", "-d", help="Due date of task")
-def add(task, priority, tag, attach, link,due):
-=======
 @click.option('--global', 'is_global', is_flag=True, help='Make task visible in all contexts')
-def add(task, priority, tag, attach, link, is_global):
->>>>>>> 310a102c
+def add(task, priority, tag, attach, link, due, is_global):
     """Add a new task"""
     if not task or not task.strip():
         console.print("[red]✗[/red] Task text cannot be empty")
@@ -65,12 +55,8 @@
         console.print("[red]Error processing date")
         sys.exit(1)
 
-<<<<<<< HEAD
     new_task = storage.add_task(task, priority, list(tag),date)
-=======
-    new_task = storage.add_task(task, priority, list(tag), is_global=is_global)
-    
->>>>>>> 310a102c
+    new_task = storage.add_task(task, priority, list(tag),due=date, is_global=is_global)
     # Handle attachments
     if attach:
         attachment_dir = Path.home() / ".tix" / "attachments" / str(new_task.id)
@@ -129,19 +115,14 @@
     table.add_column("Priority", width=8)
     table.add_column("Task")
     table.add_column("Tags", style="dim")
-<<<<<<< HEAD
     table.add_column("Due Date")
-=======
     table.add_column("Scope", style="dim", width=6)
-    
->>>>>>> 310a102c
     count = dict()
 
     for task in sorted(tasks, key=lambda t: (t.completed, t.id)):
         status = "✔" if task.completed else "○"
         priority_color = {"high": "red", "medium": "yellow", "low": "green"}[task.priority]
         tags_str = ", ".join(task.tags) if task.tags else ""
-<<<<<<< HEAD
         due_date_str = ""
         if task.due:
             due_date = datetime.strptime(task.due, r"%Y-%m-%d")
@@ -149,9 +130,7 @@
                 due_date_str = f"[red]{task.due}"
             else:
                 due_date_str = task.due
-=======
         scope = "global" if task.is_global else "local"
->>>>>>> 310a102c
 
         # Show paperclip if task has attachments or links
         attach_icon = " 📎" if task.attachments or task.links else ""
@@ -163,11 +142,8 @@
             f"[{priority_color}]{task.priority}[/{priority_color}]",
             f"[{task_style}]{task.text}[/{task_style}]{attach_icon}" if task.completed else f"{task.text}{attach_icon}",
             tags_str,
-<<<<<<< HEAD
-            due_date_str
-=======
+            due_date_str,
             scope
->>>>>>> 310a102c
         )
         count[task.completed] = count.get(task.completed, 0) + 1
 
