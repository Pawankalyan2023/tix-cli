import click
from rich.console import Console
from rich.table import Table
from pathlib import Path
from tix.storage.json_storage import TaskStorage
from datetime import datetime
import subprocess
import platform
import os
import sys
from importlib import import_module


# Initialize console and storage
console = Console()
storage = TaskStorage()


@click.group(invoke_without_command=True)
@click.version_option(version="0.8.0", prog_name="tix")
@click.pass_context
def cli(ctx):
    """⚡ TIX - Lightning-fast terminal task manager

    Quick start:
      tix add "My task" -p high    # Add a high priority task
      tix ls                        # List all active tasks
      tix done 1                    # Mark task #1 as done
      tix --help                    # Show all commands
    """
    if ctx.invoked_subcommand is None:
        ctx.invoke(ls)


@cli.command()
@click.argument('task')
@click.option('--priority', '-p', default='medium',
              type=click.Choice(['low', 'medium', 'high']),
              help='Set task priority')
@click.option('--tag', '-t', multiple=True, help='Add tags to task')
@click.option('--attach', '-f', multiple=True, help='Attach file(s)')
@click.option('--link', '-l', multiple=True, help='Attach URL(s)')
def add(task, priority, tag, attach, link):
    """Add a new task"""
    if not task or not task.strip():
        console.print("[red]✗[/red] Task text cannot be empty")
        sys.exit(1)

    new_task = storage.add_task(task, priority, list(tag))
    # Handle attachments
    if attach:
        attachment_dir = Path.home() / ".tix" / "attachments" / str(new_task.id)
        attachment_dir.mkdir(parents=True, exist_ok=True)
        for file_path in attach:
            try:
                src = Path(file_path).expanduser().resolve()  
                if not src.exists():
                    console.print(f"[red]✗[/red] File not found: {file_path}")
                    continue
                dest = attachment_dir / src.name
                dest.write_bytes(src.read_bytes())
                new_task.attachments.append(str(dest))
            except Exception as e:
                console.print(f"[red]✗[/red] Failed to attach {file_path}: {e}")

    # Handle links
    if link:
        new_task.links.extend(link)

    storage.update_task(new_task)

    color = {'high': 'red', 'medium': 'yellow', 'low': 'green'}[priority]
    console.print(f"[green]✔[/green] Added task #{new_task.id}: [{color}]{task}[/{color}]")
    if tag:
        console.print(f"[dim]  Tags: {', '.join(tag)}[/dim]")
    if attach or link:
        console.print(f"[dim]  Attachments/Links added[/dim]")


@cli.command()
@click.option("--all", "-a", is_flag=True, help="Show completed tasks too")
def ls(all):
    """List all tasks"""
    tasks = storage.load_tasks() if all else storage.get_active_tasks()

    if not tasks:
        console.print("[dim]No tasks found. Use 'tix add' to create one![/dim]")
        return

    table = Table(title="Tasks" if not all else "All Tasks")
    table.add_column("ID", style="cyan", width=4)
    table.add_column("✔", width=3)
    table.add_column("Priority", width=8)
    table.add_column("Task")
    table.add_column("Tags", style="dim")
    count = dict()

    for task in sorted(tasks, key=lambda t: (t.completed, t.id)):
        status = "✔" if task.completed else "○"
        priority_color = {"high": "red", "medium": "yellow", "low": "green"}[task.priority]
        tags_str = ", ".join(task.tags) if task.tags else ""

        # Show paperclip if task has attachments or links
        attach_icon = " 📎" if task.attachments or task.links else ""

        task_style = "dim strike" if task.completed else ""
        table.add_row(
            str(task.id),
            status,
            f"[{priority_color}]{task.priority}[/{priority_color}]",
            f"[{task_style}]{task.text}[/{task_style}]{attach_icon}" if task.completed else f"{task.text}{attach_icon}",
            tags_str
        )
        count[task.completed] = count.get(task.completed, 0) + 1

    console.print(table)
    console.print("\n")
    console.print(f"[cyan]Total tasks:{sum(count.values())}")
    console.print(f"[red]Active tasks:{count.get(False,0)}")
    console.print(f"[green]Completed tasks:{count.get(True,0)}")

    # Show summary
    if all:
        active = len([t for t in tasks if not t.completed])
        completed = len([t for t in tasks if t.completed])
        console.print(
            f"\n[dim]Total: {len(tasks)} | Active: {active} | Completed: {completed}[/dim]"
        )


@cli.command()
@click.argument("task_id", type=int)
def done(task_id):
    """Mark a task as done"""
    task = storage.get_task(task_id)
    if not task:
        console.print(f"[red]✗[/red] Task #{task_id} not found")
        return

    if task.completed:
        console.print(f"[yellow]![/yellow] Task #{task_id} already completed")
        return

    task.mark_done()
    storage.update_task(task)
    console.print(f"[green]✔[/green] Completed: {task.text}")


@cli.command()
@click.argument("task_id", type=int)
@click.option("--confirm", "-y", is_flag=True, help="Skip confirmation")
def rm(task_id, confirm):
    """Remove a task"""
    task = storage.get_task(task_id)
    if not task:
        console.print(f"[red]✗[/red] Task #{task_id} not found")
        return

    if not confirm:
        if not click.confirm(f"Are you sure you want to delete task #{task_id}: '{task.text}'?"):
            console.print("[yellow]⚠ Cancelled[/yellow]")
            return

    if storage.delete_task(task_id):
        console.print(f"[red]✗[/red] Removed: {task.text}")


@cli.command()
@click.option("--completed/--active", default=True, help="Clear completed or active tasks")
@click.option("--force", "-f", is_flag=True, help="Skip confirmation")
def clear(completed, force):
    """Clear multiple tasks at once"""
    tasks = storage.load_tasks()

    if completed:
        to_clear = [t for t in tasks if t.completed]
        remaining = [t for t in tasks if not t.completed]
        task_type = "completed"
    else:
        to_clear = [t for t in tasks if not t.completed]
        remaining = [t for t in tasks if t.completed]
        task_type = "active"

    if not to_clear:
        console.print(f"[yellow]No {task_type} tasks to clear[/yellow]")
        return

    count = len(to_clear)

    if not force:
        console.print(f"[yellow]About to clear {count} {task_type} task(s):[/yellow]")
        for task in to_clear[:5]:  # Show first 5
            console.print(f"  - {task.text}")
        if count > 5:
            console.print(f"  ... and {count - 5} more")

        if not click.confirm("Continue?"):
            console.print("[dim]Cancelled[/dim]")
            return

    storage.save_tasks(remaining)
    console.print(f"[green]✔[/green] Cleared {count} {task_type} task(s)")


@cli.command()
@click.argument("task_id", type=int)
def undo(task_id):
    """Mark a completed task as active again"""
    task = storage.get_task(task_id)
    if not task:
        console.print(f"[red]✗[/red] Task #{task_id} not found")
        return

    if not task.completed:
        console.print(f"[yellow]![/yellow] Task #{task_id} is not completed")
        return

    task.completed = False
    task.completed_at = None
    storage.update_task(task)
    console.print(f"[green]✔[/green] Reactivated: {task.text}")


@cli.command(name="done-all")
@click.argument("task_ids", nargs=-1, type=int, required=True)
def done_all(task_ids):
    """Mark multiple tasks as done"""
    completed = []
    not_found = []
    already_done = []

    for task_id in task_ids:
        task = storage.get_task(task_id)
        if not task:
            not_found.append(task_id)
        elif task.completed:
            already_done.append(task_id)
        else:
            task.mark_done()
            storage.update_task(task)
            completed.append((task_id, task.text))

    # Report results
    if completed:
        console.print("[green]✔ Completed:[/green]")
        for tid, text in completed:
            console.print(f"  #{tid}: {text}")

    if already_done:
        console.print(f"[yellow]Already done: {', '.join(map(str, already_done))}[/yellow]")

    if not_found:
        console.print(f"[red]Not found: {', '.join(map(str, not_found))}[/red]")


@cli.command()
@click.argument('task_id', type=int)
@click.option('--text', '-t', help='New task text')
@click.option('--priority', '-p', type=click.Choice(['low', 'medium', 'high']), help='New priority')
@click.option('--add-tag', multiple=True, help='Add tags')
@click.option('--remove-tag', multiple=True, help='Remove tags')
@click.option('--attach', '-f', multiple=True, help='Attach file(s)')
@click.option('--link', '-l', multiple=True, help='Attach URL(s)')
def edit(task_id, text, priority, add_tag, remove_tag, attach, link):
    """Edit a task"""
    task = storage.get_task(task_id)
    if not task:
        console.print(f"[red]✗[/red] Task #{task_id} not found")
        return

    changes = []

    if text:
        old_text = task.text
        task.text = text
        changes.append(f"text: '{old_text}' → '{text}'")

    if priority:
        old_priority = task.priority
        task.priority = priority
        changes.append(f"priority: {old_priority} → {priority}")

    for tag in add_tag:
        if tag not in task.tags:
            task.tags.append(tag)
            changes.append(f"+tag: '{tag}'")

    for tag in remove_tag:
        if tag in task.tags:
            task.tags.remove(tag)
            changes.append(f"-tag: '{tag}'")

    # Handle attachments
    if attach:
        attachment_dir = Path.home() / ".tix/attachments" / str(task.id)
        attachment_dir.mkdir(parents=True, exist_ok=True)
        for file_path in attach:
            src = Path(file_path)
            dest = attachment_dir / src.name
            dest.write_bytes(src.read_bytes())
            task.attachments.append(str(dest))
        changes.append(f"attachments added: {[Path(f).name for f in attach]}")

    # Handle links
    if link:
        task.links.extend(link)
        changes.append(f"links added: {list(link)}")

    if changes:
        storage.update_task(task)
        console.print(f"[green]✔[/green] Updated task #{task_id}:")
        for change in changes:
            console.print(f"  • {change}")
    else:
        console.print("[yellow]No changes made[/yellow]")


@cli.command()
@click.argument("task_id", type=int)
@click.argument("priority", type=click.Choice(["low", "medium", "high"]))
def priority(task_id, priority):
    """Quick priority change"""
    task = storage.get_task(task_id)
    if not task:
        console.print(f"[red]✗[/red] Task #{task_id} not found")
        return

    old_priority = task.priority
    task.priority = priority
    storage.update_task(task)

    color = {"high": "red", "medium": "yellow", "low": "green"}[priority]
    console.print(
        f"[green]✔[/green] Changed priority: {old_priority} → [{color}]{priority}[/{color}]"
    )


@cli.command()
@click.argument("from_id", type=int)
@click.argument("to_id", type=int)
def move(from_id, to_id):
    """Move/renumber a task to a different ID"""
    if from_id == to_id:
        console.print("[yellow]Source and destination IDs are the same[/yellow]")
        return

    source_task = storage.get_task(from_id)
    if not source_task:
        console.print(f"[red]✗[/red] Task #{from_id} not found")
        return

    # Check if destination ID exists
    dest_task = storage.get_task(to_id)
    if dest_task:
        console.print(f"[red]✗[/red] Task #{to_id} already exists")
        console.print("[dim]Tip: Remove the destination task first or use a different ID[/dim]")
        return

    # Create new task with new ID
    tasks = storage.load_tasks()
    tasks = [t for t in tasks if t.id != from_id]  # Remove old task

    # Create task with new ID
    source_task.id = to_id
    tasks.append(source_task)

    # Save all tasks
    storage.save_tasks(sorted(tasks, key=lambda t: t.id))
    console.print(f"[green]✔[/green] Moved task from #{from_id} to #{to_id}")


@cli.command()
@click.argument("query")
@click.option("--tag", "-t", help="Filter by tag")
@click.option(
    "--priority", "-p", type=click.Choice(["low", "medium", "high"]), help="Filter by priority"
)
@click.option("--completed", "-c", is_flag=True, help="Search in completed tasks")
def search(query, tag, priority, completed):
    """Search tasks by text"""
    tasks = storage.load_tasks()

    # Filter by completion status
    if not completed:
        tasks = [t for t in tasks if not t.completed]

    # Filter by query text (case-insensitive)
    query_lower = query.lower()
    results = [t for t in tasks if query_lower in t.text.lower()]

    # Filter by tag if specified
    if tag:
        results = [t for t in results if tag in t.tags]

    # Filter by priority if specified
    if priority:
        results = [t for t in results if t.priority == priority]

    if not results:
        console.print(f"[dim]No tasks matching '{query}'[/dim]")
        return

    console.print(f"[bold]Found {len(results)} task(s) matching '{query}':[/bold]\n")

    table = Table()
    table.add_column("ID", style="cyan", width=4)
    table.add_column("✔", width=3)
    table.add_column("Priority", width=8)
    table.add_column("Task")
    table.add_column("Tags", style="dim")

    for task in results:
        status = "✔" if task.completed else "○"
        priority_color = {"high": "red", "medium": "yellow", "low": "green"}[task.priority]
        tags_str = ", ".join(task.tags) if task.tags else ""

        # Highlight matching text
        highlighted_text = (
            task.text.replace(query, f"[bold yellow]{query}[/bold yellow]")
            if query.lower() in task.text.lower()
            else task.text
        )

        table.add_row(
            str(task.id),
            status,
            f"[{priority_color}]{task.priority}[/{priority_color}]",
            highlighted_text,
            tags_str,
        )

    console.print(table)


@cli.command()
@click.option(
    "--priority", "-p", type=click.Choice(["low", "medium", "high"]), help="Filter by priority"
)
@click.option("--tag", "-t", help="Filter by tag")
@click.option("--completed/--active", "-c/-a", default=None, help="Filter by completion status")
def filter(priority, tag, completed):
    """Filter tasks by criteria"""
    tasks = storage.load_tasks()

    # Apply filters
    if priority:
        tasks = [t for t in tasks if t.priority == priority]

    if tag:
        tasks = [t for t in tasks if tag in t.tags]

    if completed is not None:
        tasks = [t for t in tasks if t.completed == completed]

    if not tasks:
        console.print("[dim]No matching tasks[/dim]")
        return

    # Build filter description
    filters = []
    if priority:
        filters.append(f"priority={priority}")
    if tag:
        filters.append(f"tag='{tag}'")
    if completed is not None:
        filters.append("completed" if completed else "active")

    filter_desc = " AND ".join(filters) if filters else "all"
    console.print(f"[bold]{len(tasks)} task(s) matching [{filter_desc}]:[/bold]\n")

    table = Table()
    table.add_column("ID", style="cyan", width=4)
    table.add_column("✔", width=3)
    table.add_column("Priority", width=8)
    table.add_column("Task")
    table.add_column("Tags", style="dim")

    for task in sorted(tasks, key=lambda t: (t.completed, t.id)):
        status = "✔" if task.completed else "○"
        priority_color = {"high": "red", "medium": "yellow", "low": "green"}[task.priority]
        tags_str = ", ".join(task.tags) if task.tags else ""
        table.add_row(
            str(task.id),
            status,
            f"[{priority_color}]{task.priority}[/{priority_color}]",
            task.text,
            tags_str,
        )

    console.print(table)


@cli.command()
@click.option("--no-tags", is_flag=True, help="Show tasks without tags")
def tags(no_tags):
    """List all unique tags or tasks without tags"""
    tasks = storage.load_tasks()

    if no_tags:
        # Show tasks without tags
        untagged = [t for t in tasks if not t.tags]
        if not untagged:
            console.print("[dim]All tasks have tags[/dim]")
            return

        console.print(f"[bold]{len(untagged)} task(s) without tags:[/bold]\n")
        for task in untagged:
            status = "✔" if task.completed else "○"
            console.print(f"{status} #{task.id}: {task.text}")
    else:
        # Show all unique tags with counts
        tag_counts = {}
        for task in tasks:
            for tag in task.tags:
                tag_counts[tag] = tag_counts.get(tag, 0) + 1

        if not tag_counts:
            console.print("[dim]No tags found[/dim]")
            return

        console.print("[bold]Tags in use:[/bold]\n")
        for tag, count in sorted(tag_counts.items(), key=lambda x: (-x[1], x[0])):
            console.print(f"  • {tag} ({count} task{'s' if count != 1 else ''})")


@cli.command()
@click.option("--detailed", "-d", is_flag=True, help="Show detailed breakdown")
def stats(detailed):
    """Show task statistics"""
    from tix.commands.stats import show_stats

    show_stats(storage)

    if detailed:
        # Additional detailed stats
        tasks = storage.load_tasks()
        if tasks:
            console.print("\n[bold]Detailed Breakdown:[/bold]\n")

            # Tasks by day
            from collections import defaultdict

            by_day = defaultdict(list)

            for task in tasks:
                if task.completed and task.completed_at:
                    day = datetime.fromisoformat(task.completed_at).date()
                    by_day[day].append(task)

            if by_day:
                console.print("[bold]Recent Completions:[/bold]")
                for day in sorted(by_day.keys(), reverse=True)[:5]:
                    count = len(by_day[day])
                    console.print(f"  • {day}: {count} task(s)")


@cli.command()
<<<<<<< HEAD
@click.option('--format', '-f', type=click.Choice(['text', 'json','markdown']), default='text', help='Output format')
@click.option('--output', '-o', type=click.Path(), help='Output to file')
=======
@click.option(
    "--format", "-f", type=click.Choice(["text", "json"]), default="text", help="Output format"
)
@click.option("--output", "-o", type=click.Path(), help="Output to file")
>>>>>>> cfec4455
def report(format, output):
    """Generate a task report"""
    tasks = storage.load_tasks()

    if not tasks:
        console.print("[dim]No tasks to report[/dim]")
        return

    active = [t for t in tasks if not t.completed]
    completed = [t for t in tasks if t.completed]

    if format == "json":
        import json

        report_data = {
            "generated": datetime.now().isoformat(),
            "summary": {"total": len(tasks), "active": len(active), "completed": len(completed)},
            "tasks": [t.to_dict() for t in tasks],
        }
        report_text = json.dumps(report_data, indent=2)
    elif format == 'markdown':
        report_lines = [
            "# TIX Task Report",
            "",
            f"**Generated:** {datetime.now().strftime('%Y-%m-%d %H:%M')}",
            "",
            "## Summary",
            "",
            f"- **Total Tasks:** {len(tasks)}",
            f"- **Active:** {len(active)}",
            f"- **Completed:** {len(completed)}",
            ""
        ]
        priority_order = ['high', 'medium', 'low']
        active_by_priority = {p: [] for p in priority_order}
        for task in active:
            active_by_priority[task.priority].append(task)

        report_lines.extend([
            "## Active Tasks",
            "",
        ])
        for priority in priority_order:
            tasks_in_priority = active_by_priority[priority]
            if tasks_in_priority:
                priority_emoji = {'high': '🔴', 'medium': '🟡', 'low': '🟢'}
                report_lines.append(f"### {priority_emoji[priority]} {priority.capitalize()} Priority")
                report_lines.append("")
                
                for task in tasks_in_priority:
                    tags = f" `{', '.join(task.tags)}`" if task.tags else ""
                    report_lines.append(f"- [ ] **#{task.id}** {task.text}{tags}")
                
                report_lines.append("")
        if completed:
            report_lines.extend([
                "## Completed Tasks",
                "",
                "| ID | Task | Priority | Tags | Completed At |",
                "|---|---|---|---|---|"
            ])
            for task in completed:
                tags = ", ".join([f"`{tag}`" for tag in task.tags]) if task.tags else "-"
                completed_date = datetime.fromisoformat(task.completed_at).strftime('%Y-%m-%d %H:%M') if task.completed_at else "-"
                priority_emoji = {'high': '🔴', 'medium': '🟡', 'low': '🟢'}
                report_lines.append(
                    f"| #{task.id} | ~~{task.text}~~ | {priority_emoji[task.priority]} {task.priority} | {tags} | {completed_date} |"
                )
            report_lines.append("")
        report_text = "\n".join(report_lines)
    else:
        # Text format
        report_lines = [
            "TIX TASK REPORT",
            "=" * 40,
            f"Generated: {datetime.now().strftime('%Y-%m-%d %H:%M')}",
            "",
            f"Total Tasks: {len(tasks)}",
            f"Active: {len(active)}",
            f"Completed: {len(completed)}",
            "",
            "ACTIVE TASKS:",
            "-" * 20,
        ]

        for task in active:
            tags = f" [{', '.join(task.tags)}]" if task.tags else ""
            report_lines.append(f"#{task.id} [{task.priority}] {task.text}{tags}")

        report_lines.extend(["", "COMPLETED TASKS:", "-" * 20])

        for task in completed:
            tags = f" [{', '.join(task.tags)}]" if task.tags else ""
            report_lines.append(f"#{task.id} ✔ {task.text}{tags}")

        report_text = "\n".join(report_lines)

    if output:
        Path(output).write_text(report_text)
        console.print(f"[green]✔[/green] Report saved to {output}")
    else:
        console.print(report_text)


@cli.command()
@click.argument('task_id', type=int)
def open(task_id):
    """Open all attachments and links for a task"""
    task = storage.get_task(task_id)
    if not task:
        console.print(f"[red]✗[/red] Task #{task_id} not found")
        return

    if not task.attachments and not task.links:
        console.print(f"[yellow]![/yellow] Task {task_id} has no attachments or links")
        return
    
    # Helper to open files cross-platform
    def safe_open(path_or_url, is_link=False):
        """Cross-platform safe opener for files and links (non-blocking)."""
        system = platform.system()

        try:
            if system == "Linux":
                if "microsoft" in platform.release().lower():
                    subprocess.Popen(["explorer.exe", str(path_or_url)],
                                    stdout=subprocess.DEVNULL, stderr=subprocess.DEVNULL)
                else:
                    subprocess.Popen(["xdg-open", str(path_or_url)],
                                    stdout=subprocess.DEVNULL, stderr=subprocess.DEVNULL)

            elif system == "Darwin":  # macOS
                subprocess.Popen(["open", str(path_or_url)],
                                stdout=subprocess.DEVNULL, stderr=subprocess.DEVNULL)

            elif system == "Windows":
                subprocess.Popen(["explorer.exe", str(path_or_url)],
                                stdout=subprocess.DEVNULL, stderr=subprocess.DEVNULL)

            console.print(f"[green]✔[/green] Opened {'link' if is_link else 'file'}: {path_or_url}")

        except Exception as e:
            console.print(f"[yellow]![/yellow] Could not open {'link' if is_link else 'file'}: {path_or_url} ({e})")

    # Open attachments
    for file_path in task.attachments:
        path = Path(file_path)
        if not path.exists():
            console.print(f"[red]✗[/red] File not found: {file_path}")
            continue
        safe_open(path)   

    # Open links
    for url in task.links:
        safe_open(url, is_link=True)  

@cli.command()
@click.option('--all', '-a', 'show_all', is_flag=True, help='Show completed tasks too')
def interactive(show_all):
    """launch interactive terminal ui"""
    try:
        from tix.tui.app import Tix
    except Exception as e:
        console.print(f"[red]failed to load tui: {e}[/red]")
        sys.exit(1)
    app = Tix(show_all=show_all)
    app.run()

if __name__ == '__main__':
    cli()<|MERGE_RESOLUTION|>--- conflicted
+++ resolved
@@ -555,15 +555,8 @@
 
 
 @cli.command()
-<<<<<<< HEAD
-@click.option('--format', '-f', type=click.Choice(['text', 'json','markdown']), default='text', help='Output format')
+@click.option('--format', '-f', type=click.Choice(['text', 'json']), default='text', help='Output format')
 @click.option('--output', '-o', type=click.Path(), help='Output to file')
-=======
-@click.option(
-    "--format", "-f", type=click.Choice(["text", "json"]), default="text", help="Output format"
-)
-@click.option("--output", "-o", type=click.Path(), help="Output to file")
->>>>>>> cfec4455
 def report(format, output):
     """Generate a task report"""
     tasks = storage.load_tasks()
